--- conflicted
+++ resolved
@@ -4,16 +4,10 @@
 import numpy as np
 import torch
 from safetensors.numpy import load_file
-<<<<<<< HEAD
-from tqdm import tqdm
-
-from delphi.latents import LatentDataset
-=======
 from torch import nn
 
 from delphi.latents.latents import PreActivationRecord
 from delphi.latents.loader import LatentDataset
->>>>>>> c0963b4d
 
 
 class NeighbourCalculator:
@@ -27,13 +21,8 @@
     def __init__(
         self,
         latent_dataset: Optional["LatentDataset"] = None,
-<<<<<<< HEAD
-        autoencoder: Optional["Autoencoder"] = None,
-        residual_stream_record: Optional["ResidualStreamRecord"] = None,
-=======
         autoencoder: Optional["nn.Module"] = None,
         pre_activation_record: Optional["PreActivationRecord"] = None,
->>>>>>> c0963b4d
         number_of_neighbours: int = 10,
         neighbour_cache: Optional[dict[str, dict[int, list[tuple[int, float]]]]] = None,
     ):
